--- conflicted
+++ resolved
@@ -300,20 +300,16 @@
     utils.DEBUG = debug
     # TODO: add logging command line options for runtime log level
 
-<<<<<<< HEAD
     if debug:
         logger.setLevel(logging.DEBUG)
     else:
         logger.setLevel(logging.CRITICAL)
-    if not MemGPTConfig.exists():  # if no config, run configure
-=======
     if not MemGPTConfig.exists():
         # if no config, ask about quickstart
         # do you want to do:
         # - openai (run quickstart)
         # - memgpt hosted (run quickstart)
         # - other (run configure)
->>>>>>> 40487c58
         if yes:
             # if user is passing '-y' to bypass all inputs, use memgpt hosted
             # since it can't fail out if you don't have an API key
