--- conflicted
+++ resolved
@@ -90,18 +90,13 @@
 apscheduler = "^3.11.0"
 aiomultiprocess = "^0.9.1"
 matplotlib = "^3.10.1"
-<<<<<<< HEAD
 asyncpg = {version = "^0.30.0", optional = true}
 tavily-python = "^0.7.2"
 async-lru = "^2.0.5"
 mistralai = "^1.8.1"
 uvloop = {version = "^0.21.0", optional = true}
 granian = {version = "^2.3.2", extras = ["uvloop", "reload"], optional = true}
-=======
-asyncpg = "^0.30.0"
-tavily-python = "^0.7.2"
 aiosqlite = "^0.21.0"
->>>>>>> ae85941b
 
 
 [tool.poetry.extras]
