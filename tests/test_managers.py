--- conflicted
+++ resolved
@@ -47,10 +47,7 @@
 from letta.schemas.llm_config import LLMConfig
 from letta.schemas.message import Message as PydanticMessage
 from letta.schemas.message import MessageCreate, MessageUpdate
-<<<<<<< HEAD
 from letta.schemas.openai.chat_completion_response import UsageStatistics
-=======
->>>>>>> 434e6256
 from letta.schemas.openai.chat_completions import ToolCall, ToolCallFunction
 from letta.schemas.organization import Organization as PydanticOrganization
 from letta.schemas.passage import Passage as PydanticPassage
@@ -2841,7 +2838,6 @@
 def test_job_usage_stats_add_and_get(server: SyncServer, default_job, default_user):
     """Test adding and retrieving job usage statistics."""
     job_manager = server.job_manager
-<<<<<<< HEAD
     step_manager = server.step_manager
 
     # Add usage statistics
@@ -2855,19 +2851,6 @@
             prompt_tokens=50,
             total_tokens=150,
         ),
-=======
-
-    # Add usage statistics
-    job_manager.add_job_usage(
-        job_id=default_job.id,
-        usage=LettaUsageStatistics(
-            completion_tokens=100,
-            prompt_tokens=50,
-            total_tokens=150,
-            step_count=5,
-        ),
-        step_id="step_1",
->>>>>>> 434e6256
         actor=default_user,
     )
 
@@ -2896,7 +2879,6 @@
 def test_job_usage_stats_add_multiple(server: SyncServer, default_job, default_user):
     """Test adding multiple usage statistics entries for a job."""
     job_manager = server.job_manager
-<<<<<<< HEAD
     step_manager = server.step_manager
 
     # Add first usage statistics entry
@@ -2910,24 +2892,10 @@
             prompt_tokens=50,
             total_tokens=150,
         ),
-=======
-
-    # Add first usage statistics entry
-    job_manager.add_job_usage(
-        job_id=default_job.id,
-        usage=LettaUsageStatistics(
-            completion_tokens=100,
-            prompt_tokens=50,
-            total_tokens=150,
-            step_count=5,
-        ),
-        step_id="step_1",
->>>>>>> 434e6256
         actor=default_user,
     )
 
     # Add second usage statistics entry
-<<<<<<< HEAD
     step_manager.log_step(
         provider_name="openai",
         model="gpt-4",
@@ -2938,17 +2906,6 @@
             prompt_tokens=100,
             total_tokens=300,
         ),
-=======
-    job_manager.add_job_usage(
-        job_id=default_job.id,
-        usage=LettaUsageStatistics(
-            completion_tokens=200,
-            prompt_tokens=100,
-            total_tokens=300,
-            step_count=10,
-        ),
-        step_id="step_2",
->>>>>>> 434e6256
         actor=default_user,
     )
 
@@ -2956,16 +2913,10 @@
     usage_stats = job_manager.get_job_usage(job_id=default_job.id, actor=default_user)
 
     # Verify we get the most recent statistics
-<<<<<<< HEAD
     assert usage_stats.completion_tokens == 300
     assert usage_stats.prompt_tokens == 150
     assert usage_stats.total_tokens == 450
     assert usage_stats.step_count == 2
-=======
-    assert usage_stats.completion_tokens == 200
-    assert usage_stats.prompt_tokens == 100
-    assert usage_stats.total_tokens == 300
->>>>>>> 434e6256
 
 
 def test_job_usage_stats_get_nonexistent_job(server: SyncServer, default_user):
@@ -2978,7 +2929,6 @@
 
 def test_job_usage_stats_add_nonexistent_job(server: SyncServer, default_user):
     """Test adding usage statistics for a nonexistent job."""
-<<<<<<< HEAD
     step_manager = server.step_manager
 
     with pytest.raises(NoResultFound):
@@ -2992,20 +2942,6 @@
                 prompt_tokens=50,
                 total_tokens=150,
             ),
-=======
-    job_manager = server.job_manager
-
-    with pytest.raises(NoResultFound):
-        job_manager.add_job_usage(
-            job_id="nonexistent_job",
-            usage=LettaUsageStatistics(
-                completion_tokens=100,
-                prompt_tokens=50,
-                total_tokens=150,
-                step_count=5,
-            ),
-            step_id="step_1",
->>>>>>> 434e6256
             actor=default_user,
         )
 
